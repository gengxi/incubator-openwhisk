apply plugin: 'scala'
apply plugin: 'eclipse'

ext.dockerImageName = 'scala'
apply from: '../../gradle/docker.gradle'

repositories {
    mavenCentral()
}

dependencies {
    compile "org.scala-lang:scala-library:${gradle.scala.version}"

    compile 'io.spray:spray-json_2.11:1.3.3'

    compile 'com.typesafe.akka:akka-actor_2.11:2.5.4'
    compile 'com.typesafe.akka:akka-stream_2.11:2.5.4'
    compile 'com.typesafe.akka:akka-slf4j_2.11:2.5.4'
    compile 'com.typesafe.akka:akka-http-core_2.11:10.0.10'
    compile 'com.typesafe.akka:akka-http-spray-json_2.11:10.0.10'

    compile 'ch.qos.logback:logback-classic:1.2.3'
    compile 'org.slf4j:jcl-over-slf4j:1.7.25'
    compile 'org.slf4j:log4j-over-slf4j:1.7.25'
    compile 'commons-codec:commons-codec:1.9'
    compile 'commons-io:commons-io:2.4'
    compile 'commons-collections:commons-collections:3.2.2'
    compile 'org.apache.kafka:kafka-clients:0.10.2.1'
    compile ('org.apache.httpcomponents:httpclient:4.4.1') {
        exclude group: 'commons-logging'
    }
    compile ('com.fasterxml.uuid:java-uuid-generator:3.1.3') {
        exclude group: 'log4j'
    }
    compile 'com.github.ben-manes.caffeine:caffeine:2.4.0'
    compile 'com.google.code.findbugs:jsr305:3.0.2'
<<<<<<< HEAD
    compile 'io.fabric8:kubernetes-client:2.5.7'
=======
    compile 'io.kamon:kamon-core_2.11:0.6.7'
    compile 'io.kamon:kamon-statsd_2.11:0.6.7'
>>>>>>> e2c7746a
}

tasks.withType(ScalaCompile) {
    scalaCompileOptions.additionalParameters = gradle.scala.compileFlags
}<|MERGE_RESOLUTION|>--- conflicted
+++ resolved
@@ -34,12 +34,9 @@
     }
     compile 'com.github.ben-manes.caffeine:caffeine:2.4.0'
     compile 'com.google.code.findbugs:jsr305:3.0.2'
-<<<<<<< HEAD
     compile 'io.fabric8:kubernetes-client:2.5.7'
-=======
     compile 'io.kamon:kamon-core_2.11:0.6.7'
     compile 'io.kamon:kamon-statsd_2.11:0.6.7'
->>>>>>> e2c7746a
 }
 
 tasks.withType(ScalaCompile) {
