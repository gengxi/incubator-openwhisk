/*
 * Licensed to the Apache Software Foundation (ASF) under one or more
 * contributor license agreements.  See the NOTICE file distributed with
 * this work for additional information regarding copyright ownership.
 * The ASF licenses this file to You under the Apache License, Version 2.0
 * (the "License"); you may not use this file except in compliance with
 * the License.  You may obtain a copy of the License at
 *
 *     http://www.apache.org/licenses/LICENSE-2.0
 *
 * Unless required by applicable law or agreed to in writing, software
 * distributed under the License is distributed on an "AS IS" BASIS,
 * WITHOUT WARRANTIES OR CONDITIONS OF ANY KIND, either express or implied.
 * See the License for the specific language governing permissions and
 * limitations under the License.
 */

package whisk.common

import java.io.PrintStream
import java.time.Clock
import java.time.Instant
import java.time.ZoneId
import java.time.format.DateTimeFormatter

import akka.event.Logging.{DebugLevel, ErrorLevel, InfoLevel, WarningLevel}
import akka.event.Logging.LogLevel
import akka.event.LoggingAdapter
import kamon.Kamon

trait Logging {

  /**
   * Prints a message on DEBUG level
   *
   * @param from Reference, where the method was called from.
   * @param message Message to write to the log if not empty
   */
  def debug(from: AnyRef, message: => String)(implicit id: TransactionId = TransactionId.unknown) = {
    if (id.meta.extraLogging) {
      emit(InfoLevel, id, from, message)
    } else {
      emit(DebugLevel, id, from, message)
    }
  }

  /**
   * Prints a message on INFO level
   *
   * @param from Reference, where the method was called from.
   * @param message Message to write to the log if not empty
   */
  def info(from: AnyRef, message: => String)(implicit id: TransactionId = TransactionId.unknown) = {
    emit(InfoLevel, id, from, message)
  }

  /**
   * Prints a message on WARN level
   *
   * @param from Reference, where the method was called from.
   * @param message Message to write to the log if not empty
   */
  def warn(from: AnyRef, message: => String)(implicit id: TransactionId = TransactionId.unknown) = {
    emit(WarningLevel, id, from, message)
  }

  /**
   * Prints a message on ERROR level
   *
   * @param from Reference, where the method was called from.
   * @param message Message to write to the log if not empty
   */
  def error(from: AnyRef, message: => String)(implicit id: TransactionId = TransactionId.unknown) = {
    emit(ErrorLevel, id, from, message)
  }

  /**
   * Prints a message to the output.
   *
   * @param loglevel The level to log on
   * @param id <code>TransactionId</code> to include in the log
   * @param from Reference, where the method was called from.
   * @param message Message to write to the log if not empty
   */
  protected[common] def emit(loglevel: LogLevel, id: TransactionId, from: AnyRef, message: => String)
}

/**
 * Implementation of Logging, that uses Akka logging.
 */
class AkkaLogging(loggingAdapter: LoggingAdapter) extends Logging {
  def emit(loglevel: LogLevel, id: TransactionId, from: AnyRef, message: => String) = {
    if (loggingAdapter.isEnabled(loglevel)) {
      val logmsg: String = message // generates the message
      if (logmsg.nonEmpty) { // log it only if its not empty
        val name = if (from.isInstanceOf[String]) from else Logging.getCleanSimpleClassName(from.getClass)
        loggingAdapter.log(loglevel, s"[$id] [$name] $logmsg")
      }
    }
  }
}

/**
 * Implementaion of Logging, that uses the output stream.
 */
class PrintStreamLogging(outputStream: PrintStream = Console.out) extends Logging {
  override def emit(loglevel: LogLevel, id: TransactionId, from: AnyRef, message: => String) = {
    val now = Instant.now(Clock.systemUTC)
    val time = Emitter.timeFormat.format(now)
    val name = if (from.isInstanceOf[String]) from else Logging.getCleanSimpleClassName(from.getClass)

    val level = loglevel match {
      case DebugLevel   => "DEBUG"
      case InfoLevel    => "INFO"
      case WarningLevel => "WARN"
      case ErrorLevel   => "ERROR"
    }

    val logMessage = Seq(message).collect {
      case msg if msg.nonEmpty =>
        msg.split('\n').map(_.trim).mkString(" ")
    }

    val parts = Seq(s"[$time]", s"[$level]", s"[$id]") ++ Seq(s"[$name]") ++ logMessage
    outputStream.println(parts.mkString(" "))
  }
}

/**
 * A triple representing the timestamp relative to which the elapsed time was computed,
 * typically for a TransactionId, the elapsed time in milliseconds and a string containing
 * the given marker token.
 *
 * @param token the LogMarkerToken that should be defined in LoggingMarkers
 * @param deltaToTransactionStart the time difference between now and the start of the Transaction
 * @param deltaToMarkerStart if this is an end marker, this is the time difference to the start marker
 */
case class LogMarker(token: LogMarkerToken, deltaToTransactionStart: Long, deltaToMarkerStart: Option[Long] = None) {
  override def toString() = {
    val parts = Seq(LogMarker.keyword, token.toString, deltaToTransactionStart) ++ deltaToMarkerStart
    "[" + parts.mkString(":") + "]"
  }
}

object LogMarker {

  val keyword = "marker"

  /** Convenience method for parsing log markers in unit tests. */
  def parse(s: String) = {
    val logmarker = raw"\[${keyword}:([^\s:]+):(\d+)(?::(\d+))?\]".r.unanchored
    val logmarker(token, deltaToTransactionStart, deltaToMarkerStart) = s
    LogMarker(LogMarkerToken.parse(token), deltaToTransactionStart.toLong, Option(deltaToMarkerStart).map(_.toLong))
  }
}

private object Logging {

  /**
   * Given a class object, return its simple name less the trailing dollar sign.
   */
  def getCleanSimpleClassName(clz: Class[_]) = {
    val simpleName = clz.getSimpleName
    if (simpleName.endsWith("$")) simpleName.dropRight(1)
    else simpleName
  }

}

private object Emitter {
  val timeFormat = DateTimeFormatter.ofPattern("yyyy-MM-dd'T'HH:mm:ss.SSS'Z'").withZone(ZoneId.of("UTC"))
}

case class LogMarkerToken(component: String, action: String, state: String) {
  override def toString() = component + "_" + action + "_" + state

  def asFinish = copy(state = LoggingMarkers.finish)
  def asError = copy(state = LoggingMarkers.error)
}

object LogMarkerToken {
  def parse(s: String) = {
    // Per convention the components are guaranteed to not contain '_'
    // thus it's safe to split at '_' to get the components
    val Array(component, action, state) = s.split("_")
    LogMarkerToken(component, action, state)
  }
}

object MetricEmitter {

  val metrics = Kamon.metrics

  def emitCounterMetric(token: LogMarkerToken): Unit = {
    metrics
      .counter(token.toString)
      .increment(1)
  }

  def emitHistogramMetric(token: LogMarkerToken, value: Long): Unit = {
    metrics
      .histogram(token.toString)
      .record(value)
  }

}

object LoggingMarkers {

  val start = "start"
  val finish = "finish"
  val error = "error"
  val count = "count"

  private val controller = "controller"
  private val invoker = "invoker"
  private val database = "database"
  private val activation = "activation"
  private val kafka = "kafka"
  private val loadbalancer = "loadbalancer"

  /*
   * Controller related markers
   */
  def CONTROLLER_STARTUP(i: Int) = LogMarkerToken(controller, s"startup$i", count)

  // Time of the activation in controller until it is delivered to Kafka
  val CONTROLLER_ACTIVATION = LogMarkerToken(controller, activation, start)
  val CONTROLLER_ACTIVATION_BLOCKING = LogMarkerToken(controller, "blockingActivation", start)

  // Time that is needed load balance the activation
  val CONTROLLER_LOADBALANCER = LogMarkerToken(controller, loadbalancer, start)

  // Time that is needed to produce message in kafka
  val CONTROLLER_KAFKA = LogMarkerToken(controller, kafka, start)

  /*
   * Invoker related markers
   */
  def INVOKER_STARTUP(i: Int) = LogMarkerToken(invoker, s"startup$i", count)

  // Check invoker healthy state from loadbalancer
  val LOADBALANCER_INVOKER_OFFLINE = LogMarkerToken(loadbalancer, "invokerOffline", count)
  val LOADBALANCER_INVOKER_UNHEALTHY = LogMarkerToken(loadbalancer, "invokerUnhealthy", count)
  def LOADBALANCER_ACTIVATION_START(namespaceId: String) =
    LogMarkerToken(loadbalancer, s"activations_$namespaceId", count)

  // Time that is needed to execute the action
  val INVOKER_ACTIVATION_RUN = LogMarkerToken(invoker, "activationRun", start)

  // Time that is needed to init the action
  val INVOKER_ACTIVATION_INIT = LogMarkerToken(invoker, "activationInit", start)

  // Time needed to collect the logs
  val INVOKER_COLLECT_LOGS = LogMarkerToken(invoker, "collectLogs", start)

  // Time in invoker
  val INVOKER_ACTIVATION = LogMarkerToken(invoker, activation, start)
  def INVOKER_DOCKER_CMD(cmd: String) = LogMarkerToken(invoker, s"docker.$cmd", start)
  def INVOKER_RUNC_CMD(cmd: String) = LogMarkerToken(invoker, s"runc.$cmd", start)
  def INVOKER_KUBECTL_CMD(cmd: String) = LogMarkerToken(invoker, s"kubectl.$cmd", start)
<<<<<<< HEAD
=======
  def INVOKER_CONTAINER_START(actionName: String, namespaceName: String, containerState: String) =
    LogMarkerToken(invoker, s"container_start_${containerState}_${namespaceName}_$actionName", count)
>>>>>>> 848b5b1a

  /*
   * General markers
   */
  val DATABASE_CACHE_HIT = LogMarkerToken(database, "cacheHit", count)
  val DATABASE_CACHE_MISS = LogMarkerToken(database, "cacheMiss", count)
  val DATABASE_SAVE = LogMarkerToken(database, "saveDocument", start)
  val DATABASE_BULK_SAVE = LogMarkerToken(database, "saveDocumentBulk", start)
  val DATABASE_DELETE = LogMarkerToken(database, "deleteDocument", start)
  val DATABASE_GET = LogMarkerToken(database, "getDocument", start)
  val DATABASE_QUERY = LogMarkerToken(database, "queryView", start)
  val DATABASE_ATT_GET = LogMarkerToken(database, "getDocumentAttachment", start)
  val DATABASE_ATT_SAVE = LogMarkerToken(database, "saveDocumentAttachment", start)
  val DATABASE_BATCH_SIZE = LogMarkerToken(database, "batchSize", count)
}<|MERGE_RESOLUTION|>--- conflicted
+++ resolved
@@ -259,11 +259,8 @@
   def INVOKER_DOCKER_CMD(cmd: String) = LogMarkerToken(invoker, s"docker.$cmd", start)
   def INVOKER_RUNC_CMD(cmd: String) = LogMarkerToken(invoker, s"runc.$cmd", start)
   def INVOKER_KUBECTL_CMD(cmd: String) = LogMarkerToken(invoker, s"kubectl.$cmd", start)
-<<<<<<< HEAD
-=======
   def INVOKER_CONTAINER_START(actionName: String, namespaceName: String, containerState: String) =
     LogMarkerToken(invoker, s"container_start_${containerState}_${namespaceName}_$actionName", count)
->>>>>>> 848b5b1a
 
   /*
    * General markers
