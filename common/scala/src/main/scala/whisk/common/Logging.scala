--- conflicted
+++ resolved
@@ -180,67 +180,6 @@
 
 object LoggingMarkers {
 
-<<<<<<< HEAD
-    val start = "start"
-    val finish = "finish"
-    val error = "error"
-    val count = "count"
-
-    private val controller = "controller"
-    private val invoker = "invoker"
-    private val database = "database"
-    private val activation = "activation"
-    private val kafka = "kafka"
-    private val loadbalancer = "loadbalancer"
-
-    /*
-     * Controller related markers
-     */
-    def CONTROLLER_STARTUP(i: Int) = LogMarkerToken(controller, s"startup$i", count)
-
-    // Time of the activation in controller until it is delivered to Kafka
-    val CONTROLLER_ACTIVATION = LogMarkerToken(controller, activation, start)
-    val CONTROLLER_ACTIVATION_BLOCKING = LogMarkerToken(controller, "blockingActivation", start)
-
-    // Time that is needed load balance the activation
-    val CONTROLLER_LOADBALANCER = LogMarkerToken(controller, loadbalancer, start)
-
-    // Time that is needed to produce message in kafka
-    val CONTROLLER_KAFKA = LogMarkerToken(controller, kafka, start)
-
-    /*
-     * Invoker related markers
-     */
-    def INVOKER_STARTUP(i: Int) = LogMarkerToken(invoker, s"startup$i", count)
-
-    // Check invoker healthy state from loadbalancer
-    val LOADBALANCER_INVOKER_OFFLINE = LogMarkerToken(loadbalancer, "invokerOffline", count)
-    val LOADBALANCER_INVOKER_UNHEALTHY = LogMarkerToken(loadbalancer, "invokerUnhealthy", count)
-
-    // Time that is needed to execute the action
-    val INVOKER_ACTIVATION_RUN = LogMarkerToken(invoker, "activationRun", start)
-
-    // Time that is needed to init the action
-    val INVOKER_ACTIVATION_INIT = LogMarkerToken(invoker, "activationInit", start)
-
-    // Time in invoker
-    val INVOKER_ACTIVATION = LogMarkerToken(invoker, activation, start)
-    def INVOKER_DOCKER_CMD(cmd: String) = LogMarkerToken(invoker, s"docker.$cmd", start)
-    def INVOKER_RUNC_CMD(cmd: String) = LogMarkerToken(invoker, s"runc.$cmd", start)
-    def INVOKER_KUBECTL_CMD(cmd: String) = LogMarkerToken(invoker, s"kubectl.$cmd", start)
-
-    /*
-     * General markers
-     */
-    val DATABASE_CACHE_HIT = LogMarkerToken(database, "cacheHit", count)
-    val DATABASE_CACHE_MISS = LogMarkerToken(database, "cacheMiss", count)
-    val DATABASE_SAVE = LogMarkerToken(database, "saveDocument", start)
-    val DATABASE_DELETE = LogMarkerToken(database, "deleteDocument", start)
-    val DATABASE_GET = LogMarkerToken(database, "getDocument", start)
-    val DATABASE_QUERY = LogMarkerToken(database, "queryView", start)
-    val DATABASE_ATT_GET = LogMarkerToken(database, "getDocumentAttachment", start)
-    val DATABASE_ATT_SAVE = LogMarkerToken(database, "saveDocumentAttachment", start)
-=======
   val start = "start"
   val finish = "finish"
   val error = "error"
@@ -287,6 +226,7 @@
   val INVOKER_ACTIVATION = LogMarkerToken(invoker, activation, start)
   def INVOKER_DOCKER_CMD(cmd: String) = LogMarkerToken(invoker, s"docker.$cmd", start)
   def INVOKER_RUNC_CMD(cmd: String) = LogMarkerToken(invoker, s"runc.$cmd", start)
+  def INVOKER_KUBECTL_CMD(cmd: String) = LogMarkerToken(invoker, s"kubectl.$cmd", start)
 
   /*
    * General markers
@@ -299,5 +239,4 @@
   val DATABASE_QUERY = LogMarkerToken(database, "queryView", start)
   val DATABASE_ATT_GET = LogMarkerToken(database, "getDocumentAttachment", start)
   val DATABASE_ATT_SAVE = LogMarkerToken(database, "saveDocumentAttachment", start)
->>>>>>> 3f9e2ff4
 }