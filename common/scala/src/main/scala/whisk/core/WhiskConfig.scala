--- conflicted
+++ resolved
@@ -50,10 +50,6 @@
     override protected def getProperties() = {
         val properties = super.getProperties()
         WhiskConfig.readPropertiesFromFile(properties, Option(propertiesFile) getOrElse (WhiskConfig.whiskPropertiesFile))
-<<<<<<< HEAD
-        // WhiskConfig.readPropertiesFromConsul(properties)
-=======
->>>>>>> 49ac7560
         properties
     }
 
@@ -76,11 +72,7 @@
     val invokerSerializeDockerPull = this(WhiskConfig.invokerSerializeDockerPull)
     val invokerUseRunc = this(WhiskConfig.invokerUseRunc)
     val invokerUseReactivePool = this(WhiskConfig.invokerUseReactivePool)
-<<<<<<< HEAD
     val invokerUseKubernetes = this(WhiskConfig.invokerUseKubernetes)
-    val invokerInstances = this(WhiskConfig.invokerInstances)
-=======
->>>>>>> 49ac7560
 
     val wskApiHost = this(WhiskConfig.wskApiProtocol) + "://" + this(WhiskConfig.wskApiHostname) + ":" + this(WhiskConfig.wskApiPort)
     val controllerBlackboxFraction = this.getAsDouble(WhiskConfig.controllerBlackboxFraction, 0.10)
@@ -207,11 +199,7 @@
     val invokerSerializeDockerPull = "invoker.serializeDockerPull"
     val invokerUseRunc = "invoker.useRunc"
     val invokerUseReactivePool = "invoker.useReactivePool"
-<<<<<<< HEAD
     val invokerUseKubernetes = "invoker.useKubernetes"
-    val invokerInstances = "invoker.instances"
-=======
->>>>>>> 49ac7560
 
     val wskApiProtocol = "whisk.api.host.proto"
     val wskApiPort = "whisk.api.host.port"
