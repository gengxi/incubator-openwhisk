--- conflicted
+++ resolved
@@ -79,11 +79,8 @@
     val invokerSerializeDockerPull = this(WhiskConfig.invokerSerializeDockerPull)
     val invokerUseRunc = this(WhiskConfig.invokerUseRunc)
     val invokerUseReactivePool = this(WhiskConfig.invokerUseReactivePool)
-<<<<<<< HEAD
     val invokerUseKubernetes = this(WhiskConfig.invokerUseKubernetes)
-=======
     val invokerInstances = this(WhiskConfig.invokerInstances)
->>>>>>> d8646152
 
     val wskApiHost = this(WhiskConfig.wskApiProtocol) + "://" + this(WhiskConfig.wskApiHostname) + ":" + this(WhiskConfig.wskApiPort)
     val controllerBlackboxFraction = this.getAsDouble(WhiskConfig.controllerBlackboxFraction, 0.10)
@@ -241,11 +238,8 @@
     val invokerSerializeDockerPull = "invoker.serializeDockerPull"
     val invokerUseRunc = "invoker.useRunc"
     val invokerUseReactivePool = "invoker.useReactivePool"
-<<<<<<< HEAD
     val invokerUseKubernetes = "invoker.useKubernetes"
-=======
     val invokerInstances = "invoker.instances"
->>>>>>> d8646152
 
     val wskApiProtocol = "whisk.api.host.proto"
     val wskApiPort = "whisk.api.host.port"
