--- conflicted
+++ resolved
@@ -192,21 +192,10 @@
         val config = new WhiskConfig(requiredProperties, optionalProperties)
 
         // if deploying multiple instances (scale out), must pass the instance number as the
-<<<<<<< HEAD
-        // second argument.  (TODO .. seems fragile)
-        val instance = if (args.length > 0) args(0).toInt else 0
-
-        // initialize the runtimes manifest
-        if (config.isValid && ExecManifest.initialize(config)) {
-            val port = config.servicePort.toInt
-            BasicHttpService.startService(actorSystem, "controller", "0.0.0.0", port, new ServiceBuilder(config, instance, logger))
-        } else {
-=======
         require(args.length >= 1, "controller instance required")
         val instance = args(0).toInt
 
         def abort() = {
->>>>>>> d8646152
             logger.error(this, "Bad configuration, cannot start.")
             actorSystem.terminate()
             Await.result(actorSystem.whenTerminated, 30.seconds)
