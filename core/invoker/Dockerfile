--- conflicted
+++ resolved
@@ -2,11 +2,8 @@
 
 ENV DOCKER_VERSION 1.12.0
 ENV KUBERNETES_VERSION 1.6.4
-<<<<<<< HEAD
-=======
 
 RUN apk add --update openssl
->>>>>>> 848b5b1a
 
 # Uncomment to fetch latest version of docker instead: RUN wget -qO- https://get.docker.com | sh
 # Install docker client
