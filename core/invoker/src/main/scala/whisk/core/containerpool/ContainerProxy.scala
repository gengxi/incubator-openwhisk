--- conflicted
+++ resolved
@@ -370,14 +370,9 @@
     def props(factory: (TransactionId, String, ImageName, Boolean, ByteSize) => Future[Container],
               ack: (TransactionId, WhiskActivation, InstanceId) => Future[Any],
               store: (TransactionId, WhiskActivation) => Future[Any],
-<<<<<<< HEAD
+              instance: InstanceId,
               unusedTimeout: FiniteDuration = 1.minutes,
-              pauseGrace: FiniteDuration = 50.milliseconds) = Props(new ContainerProxy(factory, ack, store, unusedTimeout, pauseGrace))
-=======
-              instance: InstanceId,
-              unusedTimeout: FiniteDuration = 10.minutes,
               pauseGrace: FiniteDuration = 50.milliseconds) = Props(new ContainerProxy(factory, ack, store, instance, unusedTimeout, pauseGrace))
->>>>>>> 49ac7560
 
     // Needs to be thread-safe as it's used by multiple proxies concurrently.
     private val containerCount = new Counter
