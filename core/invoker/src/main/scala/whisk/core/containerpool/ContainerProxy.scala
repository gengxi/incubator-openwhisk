/*
 * Licensed to the Apache Software Foundation (ASF) under one or more
 * contributor license agreements.  See the NOTICE file distributed with
 * this work for additional information regarding copyright ownership.
 * The ASF licenses this file to You under the Apache License, Version 2.0
 * (the "License"); you may not use this file except in compliance with
 * the License.  You may obtain a copy of the License at
 *
 *     http://www.apache.org/licenses/LICENSE-2.0
 *
 * Unless required by applicable law or agreed to in writing, software
 * distributed under the License is distributed on an "AS IS" BASIS,
 * WITHOUT WARRANTIES OR CONDITIONS OF ANY KIND, either express or implied.
 * See the License for the specific language governing permissions and
 * limitations under the License.
 */

package whisk.core.containerpool

import java.time.Instant

import scala.concurrent.Future
import scala.concurrent.duration._
import scala.util.Success
import scala.util.Failure

import akka.actor.FSM
import akka.actor.Props
import akka.actor.Stash
import akka.actor.Status.{ Failure => FailureMessage }
import akka.pattern.pipe
import spray.json._
import spray.json.DefaultJsonProtocol._
import whisk.common.TransactionId
import whisk.core.connector.ActivationMessage
import whisk.core.container.Interval
import whisk.core.entity._
import whisk.core.entity.size._
import whisk.common.Counter
import whisk.core.entity.ExecManifest.ImageName
import whisk.common.AkkaLogging
import whisk.http.Messages

// States
sealed trait ContainerState
case object Uninitialized extends ContainerState
case object Starting extends ContainerState
case object Started extends ContainerState
case object Running extends ContainerState
case object Ready extends ContainerState
case object Pausing extends ContainerState
case object Paused extends ContainerState
case object Removing extends ContainerState

// Data
sealed abstract class ContainerData(val lastUsed: Instant)
case class NoData() extends ContainerData(Instant.EPOCH)
case class PreWarmedData(container: Container, kind: String, memoryLimit: ByteSize) extends ContainerData(Instant.EPOCH)
case class WarmedData(container: Container, invocationNamespace: EntityName, action: ExecutableWhiskAction, override val lastUsed: Instant) extends ContainerData(lastUsed)

// Events received by the actor
case class Start(exec: CodeExec[_], memoryLimit: ByteSize)
case class Run(action: ExecutableWhiskAction, msg: ActivationMessage)
case object Remove

// Events sent by the actor
case class NeedWork(data: ContainerData)
case object ContainerPaused
case object ContainerRemoved

/**
 * A proxy that wraps a Container. It is used to keep track of the lifecycle
 * of a container and to guarantee a contract between the client of the container
 * and the container itself.
 *
 * The contract is as follows:
 * 1. Only one job is to be sent to the ContainerProxy at one time. ContainerProxy
 *    will delay all further jobs until a previous job has finished.
 * 2. The next job can be sent to the ContainerProxy after it indicates available
 *    capacity by sending NeedWork to its parent.
 * 3. A Remove message can be sent at any point in time. Like multiple jobs though,
 *    it will be delayed until the currently running job finishes.
 *
 * @constructor
 * @param factory a function generating a Container
 * @param sendActiveAck a function sending the activation via active ack
 * @param storeActivation a function storing the activation in a persistent store
 * @param unusedTimeout time after which the container is automatically thrown away
 * @param pauseGrace time to wait for new work before pausing the container
 */
class ContainerProxy(
    factory: (TransactionId, String, ImageName, Boolean, ByteSize) => Future[Container],
    sendActiveAck: (TransactionId, WhiskActivation, InstanceId) => Future[Any],
    storeActivation: (TransactionId, WhiskActivation) => Future[Any],
    unusedTimeout: FiniteDuration,
    pauseGrace: FiniteDuration) extends FSM[ContainerState, ContainerData] with Stash {
    implicit val ec = context.system.dispatcher
    val logging = new AkkaLogging(context.system.log)

<<<<<<< HEAD
    // The container is destroyed after this period of time
    val unusedTimeout = 1.minutes

    // The container is not paused for this period of time
    // after an activation has finished successfully
    val pauseGrace = 1.second

=======
>>>>>>> d8646152
    startWith(Uninitialized, NoData())

    when(Uninitialized) {
        // pre warm a container (creates a stem cell container)
        case Event(job: Start, _) =>
            factory(
                TransactionId.invokerWarmup,
                ContainerProxy.containerName("prewarm", job.exec.kind),
                job.exec.image,
                job.exec.pull,
                job.memoryLimit)
                .map(container => PreWarmedData(container, job.exec.kind, job.memoryLimit))
                .pipeTo(self)

            goto(Starting)

        // cold start (no container to reuse or available stem cell container)
        case Event(job: Run, _) =>
            implicit val transid = job.msg.transid

            // create a new container
            val container = factory(
                job.msg.transid,
                ContainerProxy.containerName(job.msg.user.namespace.name, job.action.name.name),
                job.action.exec.image,
                job.action.exec.pull,
                job.action.limits.memory.megabytes.MB)

            // container factory will either yield a new container ready to execute the action, or
            // starting up the container failed; for the latter, it's either an internal error starting
            // a container or a docker action that is not conforming to the required action API
            container.andThen {
                case Success(container) =>
                    // the container is ready to accept an activation; register it as PreWarmed; this
                    // normalizes the life cycle for containers and their cleanup when activations fail
                    self ! PreWarmedData(container, job.action.exec.kind, job.action.limits.memory.megabytes.MB)

                case Failure(t) =>
                    // the container did not come up cleanly, so disambiguate the failure mode and then cleanup
                    // the failure is either the system fault, or for docker actions, the application/developer fault
                    val response = t match {
                        case WhiskContainerStartupError(msg) => ActivationResponse.whiskError(msg)
                        case BlackboxStartupError(msg)       => ActivationResponse.applicationError(msg)
                        case _                               => ActivationResponse.whiskError(t.getMessage)
                    }
                    // construct an appropriate activation and record it in the datastore,
                    // also update the feed and active ack; the container cleanup is queued
                    // implicitly via a FailureMessage which will be processed later when the state
                    // transitions to Running
                    val activation = ContainerProxy.constructWhiskActivation(job, Interval.zero, response)
                    sendActiveAck(transid, activation, job.msg.rootControllerIndex)
                    storeActivation(transid, activation)
            }.flatMap {
                container =>
                    // now attempt to inject the user code and run the action
                    initializeAndRun(container, job)
                        .map(_ => WarmedData(container, job.msg.user.namespace, job.action, Instant.now))
            }.pipeTo(self)

            goto(Running)
    }

    when(Starting) {
        // container was successfully obtained
        case Event(data: PreWarmedData, _) =>
            context.parent ! NeedWork(data)
            goto(Started) using data

        // container creation failed
        case Event(_: FailureMessage, _) =>
            context.parent ! ContainerRemoved
            stop()

        case _ => delay
    }

    when(Started) {
        case Event(job: Run, data: PreWarmedData) =>
            implicit val transid = job.msg.transid
            initializeAndRun(data.container, job)
                .map(_ => WarmedData(data.container, job.msg.user.namespace, job.action, Instant.now))
                .pipeTo(self)

            goto(Running)

        case Event(Remove, data: PreWarmedData) => destroyContainer(data.container)
    }

    when(Running) {
        // Intermediate state, we were able to start a container
        // and we keep it in case we need to destroy it.
        case Event(data: PreWarmedData, _) => stay using data

        // Run was successful
        case Event(data: WarmedData, _) =>
            context.parent ! NeedWork(data)
            goto(Ready) using data

        // Failed after /init (the first run failed)
        case Event(_: FailureMessage, data: PreWarmedData) => destroyContainer(data.container)

        // Failed for a subsequent /run
        case Event(_: FailureMessage, data: WarmedData)    => destroyContainer(data.container)

        // Failed at getting a container for a cold-start run
        case Event(_: FailureMessage, _) =>
            context.parent ! ContainerRemoved
            stop()

        case _ => delay
    }

    when(Ready, stateTimeout = pauseGrace) {
        case Event(job: Run, data: WarmedData) =>
            implicit val transid = job.msg.transid
            initializeAndRun(data.container, job)
                .map(_ => WarmedData(data.container, job.msg.user.namespace, job.action, Instant.now))
                .pipeTo(self)

            goto(Running)

        // pause grace timed out
        case Event(StateTimeout, data: WarmedData) =>
            data.container.suspend()(TransactionId.invokerNanny).map(_ => ContainerPaused).pipeTo(self)
            goto(Pausing)

        case Event(Remove, data: WarmedData) => destroyContainer(data.container)
    }

    when(Pausing) {
        case Event(ContainerPaused, data: WarmedData) => goto(Paused)
        case Event(_: FailureMessage, data: WarmedData) => destroyContainer(data.container)
        case _ => delay
    }

    when(Paused, stateTimeout = unusedTimeout) {
        case Event(job: Run, data: WarmedData) =>
            implicit val transid = job.msg.transid
            data.container.resume().andThen {
                // Sending the message to self on a failure will cause the message
                // to ultimately be sent back to the parent (which will retry it)
                // when container removal is done.
                case Failure(_) => self ! job
            }.flatMap(_ => initializeAndRun(data.container, job))
                .map(_ => WarmedData(data.container, job.msg.user.namespace, job.action, Instant.now))
                .pipeTo(self)

            goto(Running)

        // timeout or removing
        case Event(StateTimeout | Remove, data: WarmedData) => destroyContainer(data.container)
    }

    when(Removing) {
        case Event(job: Run, _) =>
            // Send the job back to the pool to be rescheduled
            context.parent ! job
            stay
        case Event(ContainerRemoved, _)  => stop()
        case Event(_: FailureMessage, _) => stop()
    }

    // Unstash all messages stashed while in intermediate state
    onTransition {
        case _ -> Started  => unstashAll()
        case _ -> Ready    => unstashAll()
        case _ -> Paused   => unstashAll()
        case _ -> Removing => unstashAll()
    }

    initialize()

    /** Delays all incoming messages until unstashAll() is called */
    def delay = {
        stash()
        stay
    }

    /**
     * Destroys the container after unpausing it if needed. Can be used
     * as a state progression as it goes to Removing.
     *
     * @param container the container to destroy
     */
    def destroyContainer(container: Container) = {
        context.parent ! ContainerRemoved

        val unpause = stateName match {
            case Paused => container.resume()(TransactionId.invokerNanny)
            case _      => Future.successful(())
        }

        unpause
            .flatMap(_ => container.destroy()(TransactionId.invokerNanny))
            .map(_ => ContainerRemoved).pipeTo(self)

        goto(Removing)
    }

    /**
     * Runs the job, initialize first if necessary.
     * Completes the job by:
     * 1. sending an activate ack,
     * 2. fetching the logs for the run,
     * 3. indicating the resource is free to the parent pool,
     * 4. recording the result to the data store
     *
     * @param container the container to run the job on
     * @param job the job to run
     * @return a future completing after logs have been collected and
     *         added to the WhiskActivation
     */
    def initializeAndRun(container: Container, job: Run)(implicit tid: TransactionId): Future[WhiskActivation] = {
        val actionTimeout = job.action.limits.timeout.duration

        // Only initialize iff we haven't yet warmed the container
        val initialize = stateData match {
            case data: WarmedData => Future.successful(Interval.zero)
            case _                => container.initialize(job.action.containerInitializer, actionTimeout)
        }

        val activation: Future[WhiskActivation] = initialize.flatMap { initInterval =>
            val parameters = job.msg.content getOrElse JsObject()

            val environment = JsObject(
                "api_key" -> job.msg.user.authkey.compact.toJson,
                "namespace" -> job.msg.user.namespace.toJson,
                "action_name" -> job.msg.action.qualifiedNameWithLeadingSlash.toJson,
                "activation_id" -> job.msg.activationId.toString.toJson,
                // compute deadline on invoker side avoids discrepancies inside container
                // but potentially under-estimates actual deadline
                "deadline" -> (Instant.now.toEpochMilli + actionTimeout.toMillis).toString.toJson)

            container.run(parameters, environment, actionTimeout)(job.msg.transid).map {
                case (runInterval, response) =>
                    val initRunInterval = Interval(runInterval.start.minusMillis(initInterval.duration.toMillis), runInterval.end)
                    ContainerProxy.constructWhiskActivation(job, initRunInterval, response)
            }
        }.recover {
            case InitializationError(interval, response) =>
                ContainerProxy.constructWhiskActivation(job, interval, response)
            case t =>
                // Actually, this should never happen - but we want to make sure to not miss a problem
                logging.error(this, s"caught unexpected error while running activation: ${t}")
                ContainerProxy.constructWhiskActivation(job, Interval.zero, ActivationResponse.whiskError(Messages.abnormalRun))
        }

        // Sending active ack and storing the activation are concurrent side-effects
        // and do not block further execution of the future. They are completely
        // asynchronous.
        activation.andThen {
            // the activation future will always complete with Success
            case Success(ack) => sendActiveAck(tid, ack, job.msg.rootControllerIndex)
        }.flatMap { activation =>
            container.logs(job.action.limits.logs.asMegaBytes, job.action.exec.sentinelledLogs).map { logs =>
                activation.withLogs(ActivationLogs(logs.toVector))
            }
        }.andThen {
            case Success(activation) => storeActivation(tid, activation)
        }.flatMap { activation =>
            // Fail the future iff the activation was unsuccessful to facilitate
            // better cleanup logic.
            if (activation.response.isSuccess) Future.successful(activation)
            else Future.failed(ActivationUnsuccessfulError(activation))
        }
    }
}

object ContainerProxy {
    def props(factory: (TransactionId, String, ImageName, Boolean, ByteSize) => Future[Container],
              ack: (TransactionId, WhiskActivation, InstanceId) => Future[Any],
              store: (TransactionId, WhiskActivation) => Future[Any],
              unusedTimeout: FiniteDuration = 10.minutes,
              pauseGrace: FiniteDuration = 50.milliseconds) = Props(new ContainerProxy(factory, ack, store, unusedTimeout, pauseGrace))

    // Needs to be thread-safe as it's used by multiple proxies concurrently.
    private val containerCount = new Counter

    /**
     * Generates a unique container name.
     *
     * @param prefix the container name's prefix
     * @param suffix the container name's suffix
     * @return a unique container name
     */
    def containerName(prefix: String, suffix: String) =
        s"wsk_${containerCount.next()}_${prefix}_${suffix}".replaceAll("[^a-zA-Z0-9_]", "")

    /**
     * Creates a WhiskActivation ready to be sent via active ack.
     *
     * @param job the job that was executed
     * @param interval the time it took to execute the job
     * @param response the response to return to the user
     * @return a WhiskActivation to be sent to the user
     */
    def constructWhiskActivation(job: Run, interval: Interval, response: ActivationResponse) = {
        val causedBy = if (job.msg.causedBySequence) Parameters("causedBy", "sequence".toJson) else Parameters()
        WhiskActivation(
            activationId = job.msg.activationId,
            namespace = job.msg.activationNamespace,
            subject = job.msg.user.subject,
            cause = job.msg.cause,
            name = job.action.name,
            version = job.action.version,
            start = interval.start,
            end = interval.end,
            duration = Some(interval.duration.toMillis),
            response = response,
            annotations = {
                Parameters("limits", job.action.limits.toJson) ++
                    Parameters("path", job.action.fullyQualifiedName(false).toString.toJson) ++ causedBy
            })
    }
}

/** Indicates an activation with a non-successful response */
case class ActivationUnsuccessfulError(activation: WhiskActivation) extends Exception(s"activation ${activation.activationId} failed")<|MERGE_RESOLUTION|>--- conflicted
+++ resolved
@@ -97,16 +97,6 @@
     implicit val ec = context.system.dispatcher
     val logging = new AkkaLogging(context.system.log)
 
-<<<<<<< HEAD
-    // The container is destroyed after this period of time
-    val unusedTimeout = 1.minutes
-
-    // The container is not paused for this period of time
-    // after an activation has finished successfully
-    val pauseGrace = 1.second
-
-=======
->>>>>>> d8646152
     startWith(Uninitialized, NoData())
 
     when(Uninitialized) {
@@ -379,7 +369,7 @@
     def props(factory: (TransactionId, String, ImageName, Boolean, ByteSize) => Future[Container],
               ack: (TransactionId, WhiskActivation, InstanceId) => Future[Any],
               store: (TransactionId, WhiskActivation) => Future[Any],
-              unusedTimeout: FiniteDuration = 10.minutes,
+              unusedTimeout: FiniteDuration = 1.minutes,
               pauseGrace: FiniteDuration = 50.milliseconds) = Props(new ContainerProxy(factory, ack, store, unusedTimeout, pauseGrace))
 
     // Needs to be thread-safe as it's used by multiple proxies concurrently.
