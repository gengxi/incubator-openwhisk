--- conflicted
+++ resolved
@@ -34,13 +34,8 @@
 import whisk.common.AkkaLogging
 import whisk.common.Scheduler
 import whisk.core.WhiskConfig
-<<<<<<< HEAD
-import whisk.core.WhiskConfig.{ consulServer, dockerImagePrefix, dockerRegistry, kafkaHost, logsDir, servicePort, whiskVersion, invokerUseKubernetes, invokerUseReactivePool }
-import whisk.core.connector.{ ActivationMessage, CompletionMessage }
-=======
-import whisk.core.WhiskConfig.{dockerImagePrefix, dockerRegistry, invokerUseReactivePool, kafkaHost, logsDir, servicePort}
+import whisk.core.WhiskConfig.{dockerImagePrefix, dockerRegistry, invokerUseKubernetes, invokerUseReactivePool, kafkaHost, logsDir, servicePort}
 import whisk.core.connector.{ActivationMessage, CompletionMessage}
->>>>>>> 49ac7560
 import whisk.core.connector.MessageFeed
 import whisk.core.connector.MessageProducer
 import whisk.core.connector.MessagingProvider
@@ -441,13 +436,8 @@
         logsDir -> null,
         dockerRegistry -> null,
         dockerImagePrefix -> null,
-<<<<<<< HEAD
         invokerUseKubernetes -> false.toString,
-        invokerUseReactivePool -> false.toString,
-        WhiskConfig.invokerInstances -> null) ++
-=======
         invokerUseReactivePool -> false.toString) ++
->>>>>>> 49ac7560
         ExecManifest.requiredProperties ++
         WhiskEntityStore.requiredProperties ++
         WhiskActivationStore.requiredProperties ++
