/*
 * Licensed to the Apache Software Foundation (ASF) under one or more
 * contributor license agreements.  See the NOTICE file distributed with
 * this work for additional information regarding copyright ownership.
 * The ASF licenses this file to You under the Apache License, Version 2.0
 * (the "License"); you may not use this file except in compliance with
 * the License.  You may obtain a copy of the License at
 *
 *     http://www.apache.org/licenses/LICENSE-2.0
 *
 * Unless required by applicable law or agreed to in writing, software
 * distributed under the License is distributed on an "AS IS" BASIS,
 * WITHOUT WARRANTIES OR CONDITIONS OF ANY KIND, either express or implied.
 * See the License for the specific language governing permissions and
 * limitations under the License.
 */

package whisk.core.invoker

import java.nio.charset.StandardCharsets
import java.time.{ Clock, Instant }

import scala.concurrent.{ Await, ExecutionContext, Future }
import scala.concurrent.Promise
import scala.concurrent.duration.{ Duration, DurationInt }
import scala.language.postfixOps
import scala.util.{ Failure, Success }
import scala.util.Try

import org.apache.kafka.common.errors.RecordTooLargeException

import akka.actor.{ ActorRef, ActorSystem, actorRef2Scala }
import akka.japi.Creator
import spray.json._
import spray.json.DefaultJsonProtocol._
import whisk.common.{ Counter, Logging, LoggingMarkers, TransactionId }
import whisk.common.AkkaLogging
import whisk.common.Scheduler
import whisk.connector.kafka.{ KafkaConsumerConnector, KafkaProducerConnector }
import whisk.core.WhiskConfig
import whisk.core.WhiskConfig.{ consulServer, dockerImagePrefix, dockerRegistry, kafkaHost, logsDir, servicePort, whiskVersion, invokerUseKubernetes, invokerUseReactivePool }
import whisk.core.connector.{ ActivationMessage, CompletionMessage }
import whisk.core.connector.MessageFeed
import whisk.core.connector.MessageProducer
import whisk.core.connector.PingMessage
import whisk.core.container._
import whisk.core.dispatcher.{ Dispatcher, MessageHandler }
import whisk.core.entity._
import whisk.http.BasicHttpService
import whisk.http.Messages
import whisk.utils.ExecutionContextFactory

/**
 * A message handler that invokes actions as directed by message on topic "/actions/invoke".
 * The message path must contain a fully qualified action name and an optional revision id.
 *
 * @param config the whisk configuration
 * @param instance the invoker instance number
 * @param runningInContainer if false, invoker is run outside a container -- for testing
 */
class Invoker(
    config: WhiskConfig,
    instance: InstanceId,
    activationFeed: ActorRef,
    producer: MessageProducer,
    runningInContainer: Boolean = true)(implicit actorSystem: ActorSystem, logging: Logging)
    extends MessageHandler(s"invoker${instance.toInt}")
    with ActionLogDriver {

    private implicit val executionContext: ExecutionContext = actorSystem.dispatcher

    TransactionId.invoker.mark(this, LoggingMarkers.INVOKER_STARTUP(instance.toInt), s"starting invoker instance ${instance.toInt}")

    /**
     * This is the handler for the kafka message
     *
     * @param msg is the kafka message payload as Json
     * @param matches contains the regex matches
     */
    override def onMessage(msg: ActivationMessage)(implicit transid: TransactionId): Future[DocInfo] = {
        require(msg != null, "message undefined")
        require(msg.action.version.isDefined, "action version undefined")

        val start = transid.started(this, LoggingMarkers.INVOKER_ACTIVATION)
        val namespace = msg.action.path
        val name = msg.action.name
        val actionid = FullyQualifiedEntityName(namespace, name).toDocId.asDocInfo(msg.revision)
        val tran = Transaction(msg)
        val subject = msg.user.subject

        logging.info(this, s"${actionid.id} $subject ${msg.activationId}")

        // the activation must terminate with only one attempt to write an activation record to the datastore
        // hence when the transaction is fully processed, this method will complete a promise with the datastore
        // future writing back the activation record and for which there are three cases:
        // 1. success: there were no exceptions and hence the invoke path operated normally,
        // 2. error during invocation: an exception occurred while trying to run the action (failed to bring up a container for example),
        // 3. error fetching action: an exception occurred reading from the db, didn't get to run.
        // 4. internal error: the controller passed a wrong action to the invoker.
        val transactionPromise = Promise[DocInfo]

        // caching is enabled since actions have revision id and an updated
        // action will not hit in the cache due to change in the revision id;
        // if the doc revision is missing, then bypass cache
        if (actionid.rev == DocRevision.empty) {
            logging.error(this, s"revision was not provided for ${actionid.id}")
        }

        WhiskAction.get(entityStore, actionid.id, actionid.rev, fromCache = actionid.rev != DocRevision.empty) onComplete {
            case Success(action) =>
                // only Exec instances that are subtypes of CodeExec reach the invoker
                action.toExecutableWhiskAction match {
                    case Some(executable) =>
                        invokeAction(tran, executable) onComplete {
                            case Success(activation) =>
                                transactionPromise.completeWith {
                                    // this completes the successful activation case (1)
                                    completeTransaction(tran, activation)
                                }

                            case Failure(t) =>
                                logging.info(this, s"activation failed")
                                val failure = disambiguateActivationException(t, executable)
                                transactionPromise.completeWith {
                                    // this completes the failed activation case (2)
                                    completeTransactionWithError(action.docid, action.version, tran, failure.activationResponse, Some(action.limits))
                                }
                        }
                    case None =>
                        logging.error(this, s"non-primitive action reached the invoker: $action")
                        val failureResponse = ActivationResponse.whiskError(s"Invalid action.")
                        transactionPromise.completeWith {
                            // this completes the wrong action case (4)
                            completeTransactionWithError(actionid.id, msg.action.version.get, tran, failureResponse, None)
                        }
                }

            case Failure(t) =>
                logging.error(this, s"failed to fetch action from db: ${t.getMessage}")
                val failureResponse = ActivationResponse.whiskError(s"Failed to fetch action.")
                transactionPromise.completeWith {
                    // this completes the failed to fetch case (3)
                    completeTransactionWithError(actionid.id, msg.action.version.get, tran, failureResponse, None)
                }
        }

        transactionPromise.future
    }

    /*
     * Creates a whisk activation out of the errorMsg and finish the transaction.
     * Failing with an error can involve multiple futures but the effecting call is completeTransaction which is guarded.
     */
    protected def completeTransactionWithError(name: DocId, version: SemVer, tran: Transaction, response: ActivationResponse, limits: Option[ActionLimits])(
        implicit transid: TransactionId): Future[DocInfo] = {
        val msg = tran.msg
        val interval = computeActivationInterval(tran)
        val activationResult = makeWhiskActivation(msg, EntityPath(name.id), version, response, interval, limits)

        // send activate ack for failed activations
        sendActiveAck(tran, activationResult)

        completeTransaction(tran, activationResult)
    }

    /*
     * Action that must be taken when an activation completes (with or without error).
     *
     * Invariant: Only one call to here succeeds.  Even though the sync block wrap WhiskActivation.put,
     *            it is only blocking this transaction which is finishing anyway.
     */
    protected def completeTransaction(tran: Transaction, activation: WhiskActivation)(
        implicit transid: TransactionId): Future[DocInfo] = {
        tran.synchronized {
            tran.result match {
                case Some(res) => res
                case None => {
                    activationCounter.next() // this is the global invoker counter
                    // Send a message to the activation feed indicating there is a free resource to handle another activation.
                    // Since all transaction completions flow through this method and the invariant is that the transaction is
                    // completed only once, there is only one completion message sent to the feed as a result.
                    activationFeed ! MessageFeed.Processed
                    // Since there is no active action taken for completion from the invoker, writing activation record is it.
                    logging.info(this, "recording the activation result to the data store")
                    val result = WhiskActivation.put(activationStore, activation) andThen {
                        case Success(id) => logging.info(this, s"recorded activation")
                        case Failure(t)  => logging.error(this, s"failed to record activation")
                    }
                    tran.result = Some(result)
                    result
                }
            }
        }
    }

    /**
     * Executes the action: gets a container (new or recycled), initializes it if necessary, and runs the action.
     *
     * @return WhiskActivation
     */
    protected def invokeAction(tran: Transaction, action: ExecutableWhiskAction)(
        implicit transid: TransactionId): Future[WhiskActivation] = {
        Future { pool.getAction(action, tran.msg.user.authkey) } map {
            case (con, initResultOpt) => runAction(tran, action, con, initResultOpt)
        } map {
            case (failedInit, con, result) =>
                // process the result and send active ack message
                val activationResult = makeActivationResultForSuccess(tran, action, failedInit, result)
                sendActiveAck(tran, activationResult)

                // after sending active ack, drain logs and return container
                val contents = getContainerLogs(con, action.exec.asInstanceOf[CodeExec[_]].sentinelledLogs, action.limits.logs)

                Future {
                    // Force delete the container instead of just pausing it iff the initialization failed or the container
                    // failed otherwise. An example of a ContainerError is the timeout of an action in which case the
                    // container is to be removed to prevent leaking of an activation across to new activations.
                    // Since putting back the container involves pausing, run this in a Future so as not to block transaction
                    // completion but also return resources promptly.
                    // Note: using infinite thread pool so using a future here for a long/blocking operation is acceptable.
                    val deleteContainer = failedInit || result.errored
                    pool.putBack(con, deleteContainer)
                }

                activationResult withLogs ActivationLogs(contents)
        }
    }

    /**
     * Runs the action in the container if the initialization succeeded and returns a triple
     * (initialization failed?, the container, the init result if initialization failed else the run result)
     */
    private def runAction(tran: Transaction, action: ExecutableWhiskAction, con: WhiskContainer, initResultOpt: Option[RunResult])(
        implicit transid: TransactionId): (Boolean, WhiskContainer, RunResult) = {
        def run() = {
            val msg = tran.msg
            val auth = msg.user.authkey
            val payload = msg.content getOrElse JsObject()
            val boundParams = action.parameters.toJsObject
            val params = JsObject(boundParams.fields ++ payload.fields)
            val timeout = action.limits.timeout.duration
            con.run(msg, params, timeout)
        }

        initResultOpt match {
            // cached container
            case None => (false, con, run())

            // new container
            case Some(init @ RunResult(interval, response)) =>
                tran.initInterval = Some(interval)
                if (init.ok) {
                    (false, con, run())
                } else {
                    (true, con, initResultOpt.get)
                }
        }
    }

    /**
     * Creates WhiskActivation for the "run result" (which could be a failed initialization); this
     * method is only reached if the action actually ran with no invoker exceptions).
     *
     * @return WhiskActivation
     */
    private def makeActivationResultForSuccess(tran: Transaction, action: ExecutableWhiskAction, failedInit: Boolean, result: RunResult)(
        implicit transid: TransactionId): WhiskActivation = {
        if (!failedInit) tran.runInterval = Some(result.interval)

        val msg = tran.msg
        val activationInterval = computeActivationInterval(tran)
        val activationResponse = getActivationResponse(activationInterval, action.limits.timeout.duration, result, failedInit)
        makeWhiskActivation(msg, EntityPath(action.fullyQualifiedName(false).toString), action.version, activationResponse, activationInterval, Some(action.limits))
    }

    /**
     * Sends ActiveAck message for a completed activation.
     * If for some reason posting to the message bus fails, an active ack may not be sent.
     */
    private def sendActiveAck(tran: Transaction, activationResult: WhiskActivation)(
        implicit transid: TransactionId): Unit = {

        def send(res: Either[ActivationId, WhiskActivation], recovery: Boolean = false) = {
            val msg = CompletionMessage(transid, res, this.name)
            producer.send(s"completed${tran.msg.rootControllerIndex.toInt}", msg).andThen {
                case Success(_) =>
                    logging.info(this, s"posted ${if (recovery) "recovery" else ""} completion of activation ${activationResult.activationId}")
            }
        }

        send(Right(activationResult)).onFailure {
            case t if t.getCause.isInstanceOf[RecordTooLargeException] =>
                send(Left(activationResult.activationId), recovery = true)
        }
    }

    // The nodeJsAction runner inserts this line in the logs at the end
    // of each activation
    private val LogRetryCount = 15
    private val LogRetry = 100 // millis

    /**
     * Waits for log cursor to advance. This will retry up to tries times
     * if the cursor has not yet advanced. This will penalize docker actions
     * that do not log. It is OK for proxied containers because the runtime emits
     * the END_OF_ACTIVATION_MARKER automatically and that advances the cursor.
     *
     * Note: Updates the container's log cursor to indicate consumption of log.
     * It is possible that log messages form one activation spill over into the
     * next activation if the marker is not observed but the log limit is reached.
     */
    private def getContainerLogs(con: WhiskContainer, sentinelled: Boolean, loglimit: LogLimit, tries: Int = LogRetryCount)(
        implicit transid: TransactionId): Vector[String] = {
        val size = pool.getLogSize(con, runningInContainer)
        val advanced = size != con.lastLogSize
        if (tries <= 0 || advanced) {
            val rawLogBytes = con.synchronized {
                pool.getDockerLogContent(con.containerId, con.lastLogSize, size, runningInContainer)
            }

            val rawLog = new String(rawLogBytes, StandardCharsets.UTF_8)

            val (complete, isTruncated, logs) = processJsonDriverLogContents(rawLog, sentinelled, loglimit.asMegaBytes)

            if (tries > 0 && !complete && !isTruncated) {
                logging.info(this, s"log cursor advanced but missing sentinel, trying $tries more times")
                Thread.sleep(LogRetry)
                // note this is not an incremental read - will re-process the entire log file
                getContainerLogs(con, sentinelled, loglimit, tries - 1)
            } else {
                con.lastLogSize = size
                logs
            }
        } else {
            logging.info(this, s"log cursor has not advanced, trying $tries more times")
            Thread.sleep(LogRetry)
            getContainerLogs(con, sentinelled, loglimit, tries - 1)
        }
    }

    // -------------------------------------------------------------------------------------------------------------

    /**
     * Interprets the responses from the container and maps it to an appropriate ActivationResponse.
     * Note: it is possible for result.response to be None if the container timed out.
     */
    private def getActivationResponse(
        interval: Interval,
        timeout: Duration,
        runResult: RunResult,
        failedInit: Boolean)(
            implicit transid: TransactionId): ActivationResponse = {
        if (interval.duration >= timeout) {
            ActivationResponse.applicationError(Messages.timedoutActivation(timeout, failedInit))
        } else if (!failedInit) {
            ActivationResponse.processRunResponseContent(runResult.response, logging)
        } else {
            ActivationResponse.processInitResponseContent(runResult.response, logging)
        }
    }

    /**
     * Creates a WhiskActivation for the given action, response and duration.
     */
    private def makeWhiskActivation(
        msg: ActivationMessage,
        actionName: EntityPath,
        actionVersion: SemVer,
        activationResponse: ActivationResponse,
        interval: Interval,
        limits: Option[ActionLimits]) = {
        val causedBy = if (msg.causedBySequence) Parameters("causedBy", "sequence".toJson) else Parameters()
        WhiskActivation(
            namespace = msg.activationNamespace,
            name = actionName.last,
            version = actionVersion,
            publish = false,
            subject = msg.user.subject,
            activationId = msg.activationId,
            cause = msg.cause,
            start = interval.start,
            end = interval.end,
            response = activationResponse,
            logs = ActivationLogs(),
            annotations = {
                limits.map(l => Parameters("limits", l.toJson)).getOrElse(Parameters()) ++
                    Parameters("path", actionName.toJson) ++ causedBy
            },
            duration = Some(interval.duration.toMillis))

    }

    /**
     * Reconstructs an interval based on the time spent in the various operations.
     * The goal is for the interval to have a duration corresponding to the sum of all durations
     * and an endtime corresponding to the latest endtime.
     *
     * @param transaction the transaction object containing metadata
     * @return interval for the transaction with start/end times computed
     */
    private def computeActivationInterval(transaction: Transaction): Interval = {
        (transaction.initInterval, transaction.runInterval) match {
            case (None, Some(run))  => run
            case (Some(init), None) => init
            case (None, None)       => Interval(Instant.now(Clock.systemUTC()), Instant.now(Clock.systemUTC()))
            case (Some(init), Some(Interval(runStart, runEnd))) =>
                Interval(runStart.minusMillis(init.duration.toMillis), runEnd)
        }
    }

    /**
     * Rewrites exceptions during invocation into new exceptions.
     */
    private def disambiguateActivationException(t: Throwable, action: ExecutableWhiskAction)(
        implicit transid: TransactionId): ActivationException = {
        t match {
            // in case of container pull/run operations that fail to execute, assign an appropriate error response
            case BlackBoxContainerError(msg) => ActivationException(msg, internalError = false)
            case WhiskContainerError(msg)    => ActivationException(msg)
            case _ =>
                logging.error(this, s"failed during invoke: $t")
                ActivationException(s"Failed to run action '${action.docid}': ${t.getMessage}")
        }
    }

    private val entityStore = WhiskEntityStore.datastore(config)
    private val authStore = WhiskAuthStore.datastore(config)
    private val activationStore = WhiskActivationStore.datastore(config)
    private val pool = new ContainerPool(config, instance)
    private val activationCounter = new Counter() // global activation counter
}

object Invoker {
    /**
     * An object which records the environment variables required for this component to run.
     */
    def requiredProperties = Map(
        servicePort -> 8080.toString(),
        logsDir -> null,
        dockerRegistry -> null,
        dockerImagePrefix -> null,
<<<<<<< HEAD
        invokerUseKubernetes -> false.toString,
        invokerUseReactivePool -> false.toString) ++
=======
        invokerUseReactivePool -> false.toString,
        WhiskConfig.invokerInstances -> null) ++
>>>>>>> 67ad1b15
        ExecManifest.requiredProperties ++
        WhiskAuthStore.requiredProperties ++
        WhiskEntityStore.requiredProperties ++
        WhiskActivationStore.requiredProperties ++
        ContainerPool.requiredProperties ++
        kafkaHost ++
        consulServer ++
        whiskVersion

    def main(args: Array[String]): Unit = {
        require(args.length == 1, "invoker instance required")
        val invokerInstance = InstanceId(args(0).toInt)

        implicit val ec = ExecutionContextFactory.makeCachedThreadPoolExecutionContext()
        implicit val actorSystem: ActorSystem = ActorSystem(
            name = "invoker-actor-system",
            defaultExecutionContext = Some(ec))
        implicit val logger = new AkkaLogging(akka.event.Logging.getLogger(actorSystem, this))

        // load values for the required properties from the environment
        val config = new WhiskConfig(requiredProperties)

        def abort() = {
            logger.error(this, "Bad configuration, cannot start.")
            actorSystem.terminate()
            Await.result(actorSystem.whenTerminated, 30.seconds)
            sys.exit(1)
        }

        if (!config.isValid) {
            abort()
        }

        val execManifest = ExecManifest.initialize(config)
        if (execManifest.isFailure) {
            logger.error(this, s"Invalid runtimes manifest: ${execManifest.failed.get}")
            abort()
        }

        val topic = s"invoker${invokerInstance.toInt}"
        val maxdepth = ContainerPool.getDefaultMaxActive(config)
        val consumer = new KafkaConsumerConnector(config.kafkaHost, "invokers", topic, maxdepth, maxPollInterval = TimeLimit.MAX_DURATION + 1.minute)
        val producer = new KafkaProducerConnector(config.kafkaHost, ec)
        val dispatcher = new Dispatcher(consumer, 500 milliseconds, maxdepth, actorSystem)

        val invoker = if (Try(config.invokerUseReactivePool.toBoolean).getOrElse(false)) {
            new InvokerReactive(config, invokerInstance, dispatcher.activationFeed, producer)
        } else {
            new Invoker(config, invokerInstance, dispatcher.activationFeed, producer)
        }
        logger.info(this, s"using $invoker")

        dispatcher.addHandler(invoker, true)
        dispatcher.start()

        Scheduler.scheduleWaitAtMost(1.seconds)(() => {
            producer.send("health", PingMessage(s"invoker${invokerInstance.toInt}")).andThen {
                case Failure(t) => logger.error(this, s"failed to ping the controller: $t")
            }
        })

        val port = config.servicePort.toInt
        BasicHttpService.startService(actorSystem, "invoker", "0.0.0.0", port, new Creator[InvokerServer] {
            def create = new InvokerServer(invokerInstance, config.invokerInstances.toInt)
        })
    }
}

/**
 * Tracks the state of the transaction by wrapping the Message object.
 * Note that var fields cannot be added to Message as it leads to serialization issues and
 * doesn't make sense to mix local mutable state with the value being passed around.
 *
 * See completeTransaction for why complete is needed.
 */
private case class Transaction(msg: ActivationMessage) {
    var result: Option[Future[DocInfo]] = None
    var initInterval: Option[Interval] = None
    var runInterval: Option[Interval] = None
}

private case class ActivationException(msg: String, internalError: Boolean = true) extends Throwable {
    val activationResponse = if (internalError) {
        ActivationResponse.whiskError(msg)
    } else {
        ActivationResponse.applicationError(msg)
    }
}<|MERGE_RESOLUTION|>--- conflicted
+++ resolved
@@ -439,13 +439,9 @@
         logsDir -> null,
         dockerRegistry -> null,
         dockerImagePrefix -> null,
-<<<<<<< HEAD
-        invokerUseKubernetes -> false.toString,
-        invokerUseReactivePool -> false.toString) ++
-=======
         invokerUseReactivePool -> false.toString,
-        WhiskConfig.invokerInstances -> null) ++
->>>>>>> 67ad1b15
+        WhiskConfig.invokerInstances -> null,
+        invokerUseKubernetes -> false.toString) ++
         ExecManifest.requiredProperties ++
         WhiskAuthStore.requiredProperties ++
         WhiskEntityStore.requiredProperties ++
