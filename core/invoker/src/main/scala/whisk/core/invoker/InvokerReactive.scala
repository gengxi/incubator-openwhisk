/*
 * Licensed to the Apache Software Foundation (ASF) under one or more
 * contributor license agreements.  See the NOTICE file distributed with
 * this work for additional information regarding copyright ownership.
 * The ASF licenses this file to You under the Apache License, Version 2.0
 * (the "License"); you may not use this file except in compliance with
 * the License.  You may obtain a copy of the License at
 *
 *     http://www.apache.org/licenses/LICENSE-2.0
 *
 * Unless required by applicable law or agreed to in writing, software
 * distributed under the License is distributed on an "AS IS" BASIS,
 * WITHOUT WARRANTIES OR CONDITIONS OF ANY KIND, either express or implied.
 * See the License for the specific language governing permissions and
 * limitations under the License.
 */

package whisk.core.invoker

import scala.concurrent.Future
import scala.util.Failure
import scala.util.Success
import scala.util.Try

import org.apache.kafka.common.errors.RecordTooLargeException

import akka.actor.ActorRef
import akka.actor.ActorRefFactory
import akka.actor.ActorSystem
import spray.json.DefaultJsonProtocol._
import spray.json._
import whisk.common.Logging
import whisk.common.LoggingMarkers
import whisk.common.TransactionId
import whisk.core.WhiskConfig
import whisk.core.connector.ActivationMessage
import whisk.core.connector.CompletionMessage
import whisk.core.connector.MessageFeed
import whisk.core.connector.MessageProducer
import whisk.core.container.Interval
import whisk.core.containerpool.ContainerPool
import whisk.core.containerpool.ContainerProxy
import whisk.core.containerpool.PrewarmingConfig
import whisk.core.containerpool.Run
<<<<<<< HEAD
import whisk.core.containerpool.docker.DockerContainerFactory
import whisk.core.containerpool.kubernetes.KubernetesContainerFactory
import whisk.core.database.NoDocumentException
import whisk.core.dispatcher.ActivationFeed.FailedActivation
=======
import whisk.core.containerpool.docker.DockerClientWithFileAccess
import whisk.core.containerpool.docker.DockerContainer
import whisk.core.containerpool.docker.RuncClient
import whisk.core.database.NoDocumentException
>>>>>>> 67ad1b15
import whisk.core.dispatcher.MessageHandler
import whisk.core.entity._
import whisk.core.entity.size._
import whisk.http.Messages


class InvokerReactive(
    config: WhiskConfig,
    instance: InstanceId,
    activationFeed: ActorRef,
    producer: MessageProducer)(implicit actorSystem: ActorSystem, logging: Logging)
<<<<<<< HEAD
        extends MessageHandler(s"invoker$instance") {
=======
    extends MessageHandler(s"invoker${instance.toInt}") {
>>>>>>> 67ad1b15

    implicit val ec = actorSystem.dispatcher

    private val entityStore = WhiskEntityStore.datastore(config)
    private val activationStore = WhiskActivationStore.datastore(config)

    private val factory = if (Try(config.invokerUseKubernetes.toBoolean).getOrElse(false)) {
        new KubernetesContainerFactory(s"invoker$instance", config)
    } else {
        new DockerContainerFactory(config)
    }
    logging.info(this, s"using $factory")
    
    factory.cleanup()
    sys.addShutdownHook(factory.cleanup())

    /** Sends an active-ack. */
    val ack = (tid: TransactionId, activationResult: WhiskActivation, controllerInstance: InstanceId) => {
        implicit val transid = tid

        def send(res: Either[ActivationId, WhiskActivation], recovery: Boolean = false) = {
            val msg = CompletionMessage(transid, res, this.name)
            producer.send(s"completed${controllerInstance.toInt}", msg).andThen {
                case Success(_) =>
                    logging.info(this, s"posted ${if (recovery) "recovery" else ""} completion of activation ${activationResult.activationId}")
            }
        }

        send(Right(activationResult)).recoverWith {
            case t if t.getCause.isInstanceOf[RecordTooLargeException] =>
                send(Left(activationResult.activationId), recovery = true)
        }
    }

    /** Stores an activation in the database. */
    val store = (tid: TransactionId, activation: WhiskActivation) => {
        implicit val transid = tid
        logging.info(this, "recording the activation result to the data store")
        WhiskActivation.put(activationStore, activation).andThen {
            case Success(id) => logging.info(this, s"recorded activation")
            case Failure(t)  => logging.error(this, s"failed to record activation")
        }
    }

    /** Creates a ContainerProxy Actor when being called. */
    val childFactory = (f: ActorRefFactory) => f.actorOf(ContainerProxy.props(factory.create _, ack, store))

    val prewarmKind = "nodejs:6"
    val prewarmExec = ExecManifest.runtimesManifest.resolveDefaultRuntime(prewarmKind).map { manifest =>
        new CodeExecAsString(manifest, "", None)
    }.get

    val pool = actorSystem.actorOf(ContainerPool.props(
        childFactory,
<<<<<<< HEAD
        50,
=======
        OldContainerPool.getDefaultMaxActive(config),
        OldContainerPool.getDefaultMaxActive(config),
>>>>>>> 67ad1b15
        activationFeed,
        Some(PrewarmingConfig(2, prewarmExec, 256.MB))))

    /** Is called when an ActivationMessage is read from Kafka */
    override def onMessage(msg: ActivationMessage)(implicit transid: TransactionId): Future[Unit] = {
        require(msg != null, "message undefined")
        require(msg.action.version.isDefined, "action version undefined")

        val start = transid.started(this, LoggingMarkers.INVOKER_ACTIVATION)
        val namespace = msg.action.path
        val name = msg.action.name
        val actionid = FullyQualifiedEntityName(namespace, name).toDocId.asDocInfo(msg.revision)
        val tran = Transaction(msg)
        val subject = msg.user.subject

        logging.info(this, s"${actionid.id} $subject ${msg.activationId}")

        // caching is enabled since actions have revision id and an updated
        // action will not hit in the cache due to change in the revision id;
        // if the doc revision is missing, then bypass cache
        if (actionid.rev == DocRevision.empty) {
            logging.warn(this, s"revision was not provided for ${actionid.id}")
        }
        WhiskAction.get(entityStore, actionid.id, actionid.rev, fromCache = actionid.rev != DocRevision.empty).flatMap { action =>
            action.toExecutableWhiskAction match {
                case Some(executable) =>
                    pool ! Run(executable, msg)
                    Future.successful(())
                case None =>
                    logging.error(this, s"non-executable action reached the invoker ${action.fullyQualifiedName(false)}")
                    Future.failed(new IllegalStateException())
            }
        }.recover {
            case t =>
                // If the action cannot be found, the user has concurrently deleted it,
                // making this an application error. All other errors are considered system
                // errors and should cause the invoker to be considered unhealthy.
                val response = t match {
                    case _: NoDocumentException => ActivationResponse.applicationError(Messages.actionRemovedWhileInvoking)
                    case _                      => ActivationResponse.whiskError(Messages.actionRemovedWhileInvoking)
                }
                val interval = Interval.zero
                val causedBy = if (msg.causedBySequence) Parameters("causedBy", "sequence".toJson) else Parameters()
                val activation = WhiskActivation(
                    activationId = msg.activationId,
                    namespace = msg.activationNamespace,
                    subject = msg.user.subject,
                    cause = msg.cause,
                    name = msg.action.name,
                    version = msg.action.version.getOrElse(SemVer()),
                    start = interval.start,
                    end = interval.end,
                    duration = Some(interval.duration.toMillis),
                    response = response,
                    annotations = {
                        Parameters("path", msg.action.toString.toJson) ++ causedBy
                    })

                activationFeed ! MessageFeed.Processed
                ack(msg.transid, activation, msg.rootControllerIndex)
                store(msg.transid, activation)
        }
    }

}<|MERGE_RESOLUTION|>--- conflicted
+++ resolved
@@ -38,21 +38,14 @@
 import whisk.core.connector.MessageFeed
 import whisk.core.connector.MessageProducer
 import whisk.core.container.Interval
+import whisk.core.container.{ ContainerPool => OldContainerPool }
 import whisk.core.containerpool.ContainerPool
 import whisk.core.containerpool.ContainerProxy
 import whisk.core.containerpool.PrewarmingConfig
 import whisk.core.containerpool.Run
-<<<<<<< HEAD
 import whisk.core.containerpool.docker.DockerContainerFactory
 import whisk.core.containerpool.kubernetes.KubernetesContainerFactory
 import whisk.core.database.NoDocumentException
-import whisk.core.dispatcher.ActivationFeed.FailedActivation
-=======
-import whisk.core.containerpool.docker.DockerClientWithFileAccess
-import whisk.core.containerpool.docker.DockerContainer
-import whisk.core.containerpool.docker.RuncClient
-import whisk.core.database.NoDocumentException
->>>>>>> 67ad1b15
 import whisk.core.dispatcher.MessageHandler
 import whisk.core.entity._
 import whisk.core.entity.size._
@@ -64,11 +57,7 @@
     instance: InstanceId,
     activationFeed: ActorRef,
     producer: MessageProducer)(implicit actorSystem: ActorSystem, logging: Logging)
-<<<<<<< HEAD
-        extends MessageHandler(s"invoker$instance") {
-=======
     extends MessageHandler(s"invoker${instance.toInt}") {
->>>>>>> 67ad1b15
 
     implicit val ec = actorSystem.dispatcher
 
@@ -123,12 +112,8 @@
 
     val pool = actorSystem.actorOf(ContainerPool.props(
         childFactory,
-<<<<<<< HEAD
-        50,
-=======
         OldContainerPool.getDefaultMaxActive(config),
         OldContainerPool.getDefaultMaxActive(config),
->>>>>>> 67ad1b15
         activationFeed,
         Some(PrewarmingConfig(2, prewarmExec, 256.MB))))
 
