--- conflicted
+++ resolved
@@ -1,45 +1,5 @@
-<<<<<<< HEAD
-FROM buildpack-deps:trusty-curl
+FROM openwhisk/java8action:1.0.0
 
-ENV DEBIAN_FRONTEND noninteractive
-
-RUN locale-gen en_US.UTF-8
-ENV LANG en_US.UTF-8
-ENV LANGUAGE en_US:en
-ENV LC_ALL en_US.UTF-8
-
-ENV VERSION 8
-ENV UPDATE 131
-ENV BUILD 11
-
-ENV JAVA_HOME /usr/lib/jvm/java-${VERSION}-oracle
-ENV JRE_HOME ${JAVA_HOME}/jre
-
-RUN curl --silent --location --retry 3 --cacert /etc/ssl/certs/GeoTrust_Global_CA.pem \
-  --header "Cookie: oraclelicense=accept-securebackup-cookie;" \
-  http://download.oracle.com/otn-pub/java/jdk/"${VERSION}"u"${UPDATE}"-b"${BUILD}"/d54c1d3a095b4ff2b6607d096fa80163/server-jre-"${VERSION}"u"${UPDATE}"-linux-x64.tar.gz \
-  | tar xz -C /tmp && \
-  mkdir -p /usr/lib/jvm && mv /tmp/jdk1.${VERSION}.0_${UPDATE} "${JAVA_HOME}" && \
-  apt-get autoclean && apt-get --purge -y autoremove && \
-  rm -rf /tmp/* /var/tmp/*
-
-RUN update-alternatives --install "/usr/bin/java" "java" "${JRE_HOME}/bin/java" 1 && \
-  update-alternatives --install "/usr/bin/javac" "javac" "${JAVA_HOME}/bin/javac" 1 && \
-  update-alternatives --set java "${JRE_HOME}/bin/java" && \
-  update-alternatives --set javac "${JAVA_HOME}/bin/javac"
-
-ADD proxy /javaAction
-
-RUN rm -rf /javaAction/.classpath /javaAction/.gitignore /javaAction/.gradle /javaAction/.project /javaAction/.settings /javaAction/Dockerfile /javaAction/build
-
-RUN cd /javaAction; ./gradlew oneJar
-
-RUN rm -rf /javaAction/src
-
+# OpenShift compatibility
 RUN chgrp -R 0 /javaAction \
-  && chmod -R g+rwX /javaAction
-
-CMD ["java", "-jar", "/javaAction/build/libs/javaAction-all.jar"]
-=======
-FROM openwhisk/java8action:1.0.0
->>>>>>> 05136fbe
+  && chmod -R g+rwX /javaAction