<<<<<<< HEAD
# Dockerfile for python actions, overrides and extends ActionRunner from actionProxy
FROM dockerskeleton

RUN apk add --no-cache \
        bzip2-dev \
        gcc \
        libc-dev \
        libxslt-dev \
        libxml2-dev \
        libffi-dev \
        linux-headers \
        openssl-dev

# Install common modules for python
RUN pip install \
    beautifulsoup4==4.5.3 \
    httplib2==0.10.3 \
    kafka_python==1.3.4 \
    lxml==3.7.3 \
    python-dateutil==2.6.0 \
    requests==2.13.0 \
    scrapy==1.3.3 \
    simplejson==3.10.0 \
    virtualenv==15.1.0 \
    twisted==17.1.0

ENV FLASK_PROXY_PORT 8080

RUN mkdir -p /pythonAction
ADD pythonrunner.py /pythonAction/

RUN chgrp -R 0 /pythonAction \
  && chmod -R g+rwX /pythonAction

CMD ["/bin/bash", "-c", "cd pythonAction && python -u pythonrunner.py"]
=======
FROM openwhisk/python3action:1.0.0
>>>>>>> 05136fbe
<|MERGE_RESOLUTION|>--- conflicted
+++ resolved
@@ -1,39 +1,5 @@
-<<<<<<< HEAD
-# Dockerfile for python actions, overrides and extends ActionRunner from actionProxy
-FROM dockerskeleton
+FROM openwhisk/python3action:1.0.0
 
-RUN apk add --no-cache \
-        bzip2-dev \
-        gcc \
-        libc-dev \
-        libxslt-dev \
-        libxml2-dev \
-        libffi-dev \
-        linux-headers \
-        openssl-dev
-
-# Install common modules for python
-RUN pip install \
-    beautifulsoup4==4.5.3 \
-    httplib2==0.10.3 \
-    kafka_python==1.3.4 \
-    lxml==3.7.3 \
-    python-dateutil==2.6.0 \
-    requests==2.13.0 \
-    scrapy==1.3.3 \
-    simplejson==3.10.0 \
-    virtualenv==15.1.0 \
-    twisted==17.1.0
-
-ENV FLASK_PROXY_PORT 8080
-
-RUN mkdir -p /pythonAction
-ADD pythonrunner.py /pythonAction/
-
+# OpenShift compatibility
 RUN chgrp -R 0 /pythonAction \
   && chmod -R g+rwX /pythonAction
-
-CMD ["/bin/bash", "-c", "cd pythonAction && python -u pythonrunner.py"]
-=======
-FROM openwhisk/python3action:1.0.0
->>>>>>> 05136fbe
